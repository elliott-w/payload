--- conflicted
+++ resolved
@@ -6,10 +6,6 @@
 type BaseArgs = {
   adapter: PostgresAdapter
   data: Record<string, unknown>
-<<<<<<< HEAD
-=======
-  fallbackLocale?: false | string
->>>>>>> 48398db2
   fields: Field[]
   path?: string
   tableName: string
