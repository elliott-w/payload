--- conflicted
+++ resolved
@@ -1,6 +1,6 @@
 'use client'
 
-import type { CollectionComponentMap } from '@payloadcms/ui'
+import type { CollectionComponentMap } from '@payloadcms/ui/utilities/buildComponentMap'
 
 import { getTranslation } from '@payloadcms/translations'
 import { Button } from '@payloadcms/ui/elements/Button'
@@ -28,11 +28,6 @@
 import { formatFilesize } from 'payload/utilities'
 import React, { Fragment, useEffect } from 'react'
 
-<<<<<<< HEAD
-import type { CollectionComponentMap } from '../../../../../ui/src/providers/ComponentMap/buildComponentMap/types.js'
-
-=======
->>>>>>> 6afb4ccf
 import { RelationshipProvider } from './RelationshipProvider/index.js'
 import './index.scss'
 
