--- conflicted
+++ resolved
@@ -36,23 +36,18 @@
     { "path": "./packages/db-postgres" },
     { "path": "./packages/live-preview" },
     { "path": "./packages/live-preview-react" },
+    { "path": "./packages/next" },
     { "path": "./packages/payload" },
     { "path": "./packages/plugin-cloud-storage" },
     { "path": "./packages/plugin-cloud" },
     { "path": "./packages/plugin-form-builder" },
     { "path": "./packages/plugin-nested-docs" },
-<<<<<<< HEAD
-    { "path": "./packages/live-preview" },
-    { "path": "./packages/live-preview-react" },
-    { "path": "./packages/next" },
-    { "path": "./packages/ui" }
-=======
     { "path": "./packages/plugin-redirects" },
     { "path": "./packages/plugin-search" },
     { "path": "./packages/plugin-seo" },
     { "path": "./packages/plugin-stripe" },
     { "path": "./packages/richtext-slate" },
-    { "path": "./packages/richtext-lexical" }
->>>>>>> 7a460789
+    { "path": "./packages/richtext-lexical" },
+    { "path": "./packages/ui" }
   ]
 }