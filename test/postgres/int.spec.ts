--- conflicted
+++ resolved
@@ -326,7 +326,6 @@
       expect(postAllLocales.relationHasManyPoly.es[1].value).toStrictEqual(person1.id);
     });
 
-<<<<<<< HEAD
     // it('queries complex docs', async () => {
     //   const query = await payload.find({
     //     collection: 'posts',
@@ -360,7 +359,6 @@
 
     //   expect(queried.docs[0].title).toStrictEqual('hello 3');
     // });
-=======
     it('sort asc', async () => {
       const { docs: people } = await payload.find({
         collection: 'people',
@@ -378,7 +376,6 @@
       expect(people[0].fullName).toEqual('Elliot DeNolf');
       expect(people[1].fullName).toEqual('Dan Ribbens');
     });
->>>>>>> f0ce5716
   });
 
   describe('localized arrays', () => {
