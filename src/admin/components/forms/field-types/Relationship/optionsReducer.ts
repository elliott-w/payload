import { Option, Action } from './types';

const reduceToIDs = (options) => options.reduce((ids, option) => {
  if (option.options) {
    return [
      ...ids,
      ...reduceToIDs(option.options),
    ];
  }

  return [
    ...ids,
    option.value,
  ];
}, []);

const sortOptions = (options: Option[]): Option[] => options.sort((a: Option, b: Option) => {
  if (typeof a?.label?.localeCompare === 'function' && typeof b?.label?.localeCompare === 'function') {
    return a.label.localeCompare(b.label);
  }

  return 0;
});

const optionsReducer = (state: Option[], action: Action): Option[] => {
  switch (action.type) {
    case 'CLEAR': {
      return [];
    }

    case 'ADD': {
      const { hasMultipleRelations, collection, docs, sort, ids = [] } = action;
      const relation = collection.slug;

      const labelKey = collection.admin.useAsTitle || 'id';

      const loadedIDs = reduceToIDs(state);

      if (!hasMultipleRelations) {
        const options = [
          ...state,
          ...docs.reduce((docOptions, doc) => {
            if (loadedIDs.indexOf(doc.id) === -1) {
              loadedIDs.push(doc.id);
              return [
                ...docOptions,
                {
                  label: doc[labelKey] || `Untitled - ID: ${doc.id}`,
                  value: doc.id,
                },
              ];
            }
<<<<<<< HEAD
            return docs;
=======
            return docOptions;
>>>>>>> d1c0f2b9
          }, []),
        ];

        ids.forEach((id) => {
          if (!loadedIDs.includes(id)) {
            options.push({
              label: labelKey === 'id' ? id : `Untitled - ID: ${id}`,
              value: id,
            });
          }
        });

        return sort ? sortOptions(options) : options;
      }

      const newOptions = [...state];
      const optionsToAddTo = newOptions.find((optionGroup) => optionGroup.label === collection.labels.plural);

      const newSubOptions = docs.reduce((docSubOptions, doc) => {
        if (loadedIDs.indexOf(doc.id) === -1) {
          loadedIDs.push(doc.id);

          return [
            ...docSubOptions,
            {
              label: doc[labelKey] || `Untitled - ID: ${doc.id}`,
              relationTo: relation,
              value: doc.id,
            },
          ];
        }

        return docSubOptions;
      }, []);

      ids.forEach((id) => {
        if (!loadedIDs.includes(id)) {
          newSubOptions.push({
            label: labelKey === 'id' ? id : `Untitled - ID: ${id}`,
            value: id,
          });
        }
      });

      if (optionsToAddTo) {
        const subOptions = [
          ...optionsToAddTo.options,
          ...newSubOptions,
        ];

        optionsToAddTo.options = sort ? sortOptions(subOptions) : subOptions;
      } else {
        newOptions.push({
          label: collection.labels.plural,
          options: sort ? sortOptions(newSubOptions) : newSubOptions,
          value: undefined,
        });
      }

      return newOptions;
    }


    default: {
      return state;
    }
  }
};

export default optionsReducer;<|MERGE_RESOLUTION|>--- conflicted
+++ resolved
@@ -50,11 +50,7 @@
                 },
               ];
             }
-<<<<<<< HEAD
-            return docs;
-=======
             return docOptions;
->>>>>>> d1c0f2b9
           }, []),
         ];
 
