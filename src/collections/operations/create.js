const mkdirp = require('mkdirp');
<<<<<<< HEAD
const path = require('path');
=======
const crypto = require('crypto');
>>>>>>> 0e15f837

const executeAccess = require('../../auth/executeAccess');

const { MissingFile } = require('../../errors');
const resizeAndSave = require('../../uploads/imageResizer');
const getSafeFilename = require('../../uploads/getSafeFilename');
const getImageSize = require('../../uploads/getImageSize');
const imageMIMETypes = require('../../uploads/imageMIMETypes');

const sendVerificationEmail = require('../../auth/sendVerificationEmail');

async function create(args) {
  const { performFieldOperations, config } = this;

  const {
    collection: {
      Model,
      config: collectionConfig,
    },
    req,
    req: {
      locale,
      fallbackLocale,
    },
    depth,
    overrideAccess,
  } = args;

  let { data } = args;

  // /////////////////////////////////////
  // 1. Retrieve and execute access
  // /////////////////////////////////////

  if (!overrideAccess) {
    await executeAccess({ req }, collectionConfig.access.create);
  }

  // /////////////////////////////////////
  // 2. Execute beforeValidate field-level hooks, access, and validation
  // /////////////////////////////////////

  data = await this.performFieldOperations(collectionConfig, {
    data,
    req,
    hook: 'beforeValidate',
    operation: 'create',
    overrideAccess,
  });

  // /////////////////////////////////////
  // 3. Execute beforeValidate collection hooks
  // /////////////////////////////////////

  await collectionConfig.hooks.beforeValidate.reduce(async (priorHook, hook) => {
    await priorHook;

    data = (await hook({
      data,
      req,
      operation: 'create',
    })) || data;
  }, Promise.resolve());

  // /////////////////////////////////////
  // 4. Execute field-level access, beforeChange hooks, and validation
  // /////////////////////////////////////

  data = await performFieldOperations(collectionConfig, {
    data,
    hook: 'beforeChange',
    operation: 'create',
    req,
    overrideAccess,
  });

  // /////////////////////////////////////
  // 5. Execute beforeChange collection hooks
  // /////////////////////////////////////

  await collectionConfig.hooks.beforeChange.reduce(async (priorHook, hook) => {
    await priorHook;

    data = (await hook({
      data,
      req,
      operation: 'create',
    })) || data;
  }, Promise.resolve());

  // /////////////////////////////////////
  // 6. Upload and resize any files that may be present
  // /////////////////////////////////////

  if (collectionConfig.upload) {
    const fileData = {};

    const { staticDir, imageSizes } = collectionConfig.upload;

    const file = (req.files && req.files.file) ? req.files.file : req.file;

    if (!file) {
      throw new MissingFile();
    }

    const staticPath = path.join(config.paths.configDir, staticDir);

    mkdirp.sync(staticPath);

    const fsSafeName = await getSafeFilename(staticPath, file.name);

    await file.mv(`${staticPath}/${fsSafeName}`);

    if (imageMIMETypes.indexOf(file.mimetype) > -1) {
      const dimensions = await getImageSize(`${staticPath}/${fsSafeName}`);
      fileData.width = dimensions.width;
      fileData.height = dimensions.height;

      if (Array.isArray(imageSizes) && file.mimetype !== 'image/svg+xml') {
        fileData.sizes = await resizeAndSave(staticPath, collectionConfig, fsSafeName, fileData.mimeType);
      }
    }

    fileData.filename = fsSafeName;
    fileData.filesize = file.size;
    fileData.mimeType = file.mimetype;

    data = {
      ...data,
      ...fileData,
    };
  }

  // /////////////////////////////////////
  // 7. Perform database operation
  // /////////////////////////////////////

  let result = new Model();

  if (locale && result.setLocale) {
    result.setLocale(locale, fallbackLocale);
  }

  if (collectionConfig.auth) {
    if (data.email) {
      data.email = data.email.toLowerCase();
    }
    if (collectionConfig.auth.emailVerification) {
      data._verified = false;
      data._verificationToken = crypto.randomBytes(20).toString('hex');
    }
  }

  Object.assign(result, data);

  if (collectionConfig.auth) {
    result = await Model.register(result, data.password);
  } else {
    await result.save();
  }

  result = result.toJSON({ virtuals: true });

  // /////////////////////////////////////
  // 8. Execute field-level hooks and access
  // /////////////////////////////////////

  result = await performFieldOperations(collectionConfig, {
    data: result,
    hook: 'afterRead',
    operation: 'read',
    req,
    depth,
    overrideAccess,
  });

  // /////////////////////////////////////
  // 9. Execute after collection hook
  // /////////////////////////////////////

  await collectionConfig.hooks.afterChange.reduce(async (priorHook, hook) => {
    await priorHook;

    result = await hook({
      doc: result,
      req: args.req,
      operation: 'create',
    }) || result;
  }, Promise.resolve());

  // /////////////////////////////////////
  // 10. Send verification email if applicable
  // /////////////////////////////////////

  if (collectionConfig.auth && collectionConfig.auth.emailVerification) {
    sendVerificationEmail({
      config: this.config,
      sendEmail: this.sendEmail,
      collection: { config: collectionConfig, Model },
      user: result,
      req,
    });
  }

  // /////////////////////////////////////
  // 11. Return results
  // /////////////////////////////////////

  result = JSON.stringify(result);
  result = JSON.parse(result);

  return result;
}

module.exports = create;<|MERGE_RESOLUTION|>--- conflicted
+++ resolved
@@ -1,9 +1,6 @@
 const mkdirp = require('mkdirp');
-<<<<<<< HEAD
 const path = require('path');
-=======
 const crypto = require('crypto');
->>>>>>> 0e15f837
 
 const executeAccess = require('../../auth/executeAccess');
 
