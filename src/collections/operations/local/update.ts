import { Config as GeneratedTypes } from 'payload/generated-types';
import { DeepPartial } from 'ts-essentials';
import { UploadedFile } from 'express-fileupload';
import { Payload } from '../../../payload';
import { Document, Where } from '../../../types';
import getFileByPath from '../../../uploads/getFileByPath';
import update from '../update';
import { PayloadRequest, RequestContext } from '../../../express/types';
import { getDataLoader } from '../../dataloader';
import { File } from '../../../uploads/types';
import { i18nInit } from '../../../translations/init';
import { APIError } from '../../../errors';
import updateByID from '../updateByID';
import { BulkOperationResult } from '../../config/types';
import { setRequestContext } from '../../../express/setRequestContext';

export type BaseOptions<TSlug extends keyof GeneratedTypes['collections']> = {
  req?: PayloadRequest,
  collection: TSlug
  data: DeepPartial<GeneratedTypes['collections'][TSlug]>
  depth?: number
  locale?: string
  fallbackLocale?: string
  user?: Document
  overrideAccess?: boolean
  showHiddenFields?: boolean
  filePath?: string
  file?: File
  overwriteExistingFiles?: boolean
  draft?: boolean
  autosave?: boolean
  /**
   * context, which will then be passed to req.context, which can be read by hooks
   */
  context?: RequestContext
}

export type ByIDOptions<TSlug extends keyof GeneratedTypes['collections']> = BaseOptions<TSlug> & {
  id: string | number
  where?: never
}

export type ManyOptions<TSlug extends keyof GeneratedTypes['collections']> = BaseOptions<TSlug> & {
  where: Where
  id?: never
}

export type Options<TSlug extends keyof GeneratedTypes['collections']> = ByIDOptions<TSlug> | ManyOptions<TSlug>

async function updateLocal<TSlug extends keyof GeneratedTypes['collections']>(payload: Payload, options: ByIDOptions<TSlug>): Promise<GeneratedTypes['collections'][TSlug]>
async function updateLocal<TSlug extends keyof GeneratedTypes['collections']>(payload: Payload, options: ManyOptions<TSlug>): Promise<BulkOperationResult<TSlug>>
async function updateLocal<TSlug extends keyof GeneratedTypes['collections']>(payload: Payload, options: Options<TSlug>): Promise<GeneratedTypes['collections'][TSlug] | BulkOperationResult<TSlug>>
async function updateLocal<TSlug extends keyof GeneratedTypes['collections']>(payload: Payload, options: Options<TSlug>): Promise<GeneratedTypes['collections'][TSlug] | BulkOperationResult<TSlug>> {
  const {
    collection: collectionSlug,
    depth,
    locale = null,
    fallbackLocale = null,
    data,
    user,
    overrideAccess = true,
    showHiddenFields,
    filePath,
    file,
    overwriteExistingFiles = false,
    draft,
    autosave,
    id,
    where,
<<<<<<< HEAD
    req = {} as PayloadRequest,
=======
    context,
>>>>>>> 455b35dc
  } = options;

  const collection = payload.collections[collectionSlug];
  const i18n = i18nInit(payload.config.i18n);
  const defaultLocale = payload.config.localization ? payload.config.localization?.defaultLocale : null;

  if (!collection) {
    throw new APIError(`The collection with slug ${String(collectionSlug)} can't be found. Update Operation.`);
  }

<<<<<<< HEAD
  req.payloadAPI = req.payloadAPI || 'local';
  req.locale = locale ?? req?.locale ?? defaultLocale;
  req.fallbackLocale = fallbackLocale ?? req?.fallbackLocale ?? defaultLocale;
  req.payload = payload;
  req.user = user;
  req.i18n = i18n;
  req.files = {
    file: (file ?? (await getFileByPath(filePath))) as UploadedFile,
  };
=======
  const i18n = i18nInit(payload.config.i18n);
  const defaultLocale = payload.config.localization ? payload.config.localization?.defaultLocale : null;

  const req = {
    user,
    payloadAPI: 'local',
    locale: locale ?? defaultLocale,
    fallbackLocale: fallbackLocale ?? defaultLocale,
    payload,
    i18n,
    files: {
      file: file ?? await getFileByPath(filePath),
    },
  } as PayloadRequest;
  setRequestContext(req, context);
>>>>>>> 455b35dc

  if (!req.t) req.t = req.i18n.t;
  if (!req.payloadDataLoader) req.payloadDataLoader = getDataLoader(req);

  const args = {
    depth,
    data,
    collection,
    overrideAccess,
    showHiddenFields,
    overwriteExistingFiles,
    draft,
    autosave,
    payload,
    req,
    id,
    where,
  };

  if (options.id) {
    return updateByID<TSlug>(args);
  }
  return update<TSlug>(args);
}

export default updateLocal;<|MERGE_RESOLUTION|>--- conflicted
+++ resolved
@@ -1,6 +1,5 @@
 import { Config as GeneratedTypes } from 'payload/generated-types';
 import { DeepPartial } from 'ts-essentials';
-import { UploadedFile } from 'express-fileupload';
 import { Payload } from '../../../payload';
 import { Document, Where } from '../../../types';
 import getFileByPath from '../../../uploads/getFileByPath';
@@ -67,11 +66,7 @@
     autosave,
     id,
     where,
-<<<<<<< HEAD
-    req = {} as PayloadRequest,
-=======
     context,
->>>>>>> 455b35dc
   } = options;
 
   const collection = payload.collections[collectionSlug];
@@ -81,20 +76,6 @@
   if (!collection) {
     throw new APIError(`The collection with slug ${String(collectionSlug)} can't be found. Update Operation.`);
   }
-
-<<<<<<< HEAD
-  req.payloadAPI = req.payloadAPI || 'local';
-  req.locale = locale ?? req?.locale ?? defaultLocale;
-  req.fallbackLocale = fallbackLocale ?? req?.fallbackLocale ?? defaultLocale;
-  req.payload = payload;
-  req.user = user;
-  req.i18n = i18n;
-  req.files = {
-    file: (file ?? (await getFileByPath(filePath))) as UploadedFile,
-  };
-=======
-  const i18n = i18nInit(payload.config.i18n);
-  const defaultLocale = payload.config.localization ? payload.config.localization?.defaultLocale : null;
 
   const req = {
     user,
@@ -108,7 +89,6 @@
     },
   } as PayloadRequest;
   setRequestContext(req, context);
->>>>>>> 455b35dc
 
   if (!req.t) req.t = req.i18n.t;
   if (!req.payloadDataLoader) req.payloadDataLoader = getDataLoader(req);
